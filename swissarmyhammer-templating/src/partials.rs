--- conflicted
+++ resolved
@@ -88,14 +88,7 @@
 /// Helper function to normalize partial names by trying different extensions
 pub fn normalize_partial_name(requested_name: &str) -> Vec<String> {
     let mut candidates = Vec::new();
-    let mut seen = std::collections::HashSet::new();
-
-<<<<<<< HEAD
-    // Helper function to add candidate if not already seen
-    let mut add_candidate = |name: String| {
-        if seen.insert(name.clone()) {
-            candidates.push(name);
-=======
+
     // Try exact name first
     candidates.push(requested_name.to_string());
 
@@ -107,33 +100,37 @@
         for ext in TEMPLATE_EXTENSIONS {
             let name_with_ext = format!("{name_without_liquid}{ext}");
             candidates.push(name_with_ext);
->>>>>>> a80602b5
-        }
-    };
-
-    // 1. Try the exact name first
-    add_candidate(requested_name.to_string());
-
-    // 2. Generate base names by stripping known extensions
-    let mut base_names = vec![requested_name.to_string()];
+        }
+    }
+
+    // Try with various prompt file extensions
     for ext in TEMPLATE_EXTENSIONS {
-        if let Some(name_without_ext) = requested_name.strip_suffix(ext) {
-            base_names.push(name_without_ext.to_string());
-        }
-    }
-
-    // 3. For each base name, try all extension combinations
-    for base_name in base_names {
-        // Add base name without any extension
-        add_candidate(base_name.clone());
-
-        // Add base name with each extension
+        let name_with_ext = format!("{requested_name}{ext}");
+        candidates.push(name_with_ext);
+    }
+
+    // If the name already has an extension, try stripping it and adding others
+    if requested_name.contains('.') {
         for ext in TEMPLATE_EXTENSIONS {
-            add_candidate(format!("{}{}", base_name, ext));
-        }
-    }
-
+            if let Some(name_without_ext) = requested_name.strip_suffix(ext) {
+                candidates.push(name_without_ext.to_string());
+                // Also try with other extensions
+                for other_ext in TEMPLATE_EXTENSIONS {
+                    if ext != other_ext {
+                        let name_with_other_ext = format!("{name_without_ext}{other_ext}");
+                        candidates.push(name_with_other_ext);
+                    }
+                }
+            }
+        }
+    }
+
+    // Remove duplicates while preserving order
+    let mut seen = std::collections::HashSet::new();
     candidates
+        .into_iter()
+        .filter(|name| seen.insert(name.clone()))
+        .collect()
 }
 
 /// Adapter to make any PartialLoader work with Liquid's PartialSource trait
