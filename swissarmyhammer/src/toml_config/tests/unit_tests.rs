--- conflicted
+++ resolved
@@ -50,22 +50,11 @@
 
     #[test]
     fn test_config_value_float_operations() {
-<<<<<<< HEAD
-        let value = ConfigValue::Float(std::f64::consts::PI);
-
-        // Test coercion
-        assert_eq!(value.coerce_to_float().unwrap(), std::f64::consts::PI);
-        assert_eq!(
-            value.coerce_to_string().unwrap(),
-            std::f64::consts::PI.to_string()
-        );
-=======
         let value = ConfigValue::Float(3.15);
 
         // Test coercion
         assert_eq!(value.coerce_to_float().unwrap(), 3.15);
         assert_eq!(value.coerce_to_string().unwrap(), "3.15");
->>>>>>> 2accd211
         // Float to integer coercion is supported with truncation
         assert_eq!(value.coerce_to_integer().unwrap(), 3);
         // Float to boolean coercion is not supported
@@ -73,14 +62,7 @@
 
         // Test liquid conversion
         let liquid_value = value.to_liquid_value();
-<<<<<<< HEAD
-        assert_eq!(
-            liquid_value,
-            liquid::model::Value::scalar(std::f64::consts::PI)
-        );
-=======
         assert_eq!(liquid_value, liquid::model::Value::scalar(3.15));
->>>>>>> 2accd211
     }
 
     #[test]
