--- conflicted
+++ resolved
@@ -113,31 +113,12 @@
         branch.starts_with("issue/")
     }
 
-    /// Create and switch to issue work branch with optional source branch
+    /// Create and switch to issue work branch (backward compatibility)
     ///
     /// This method enforces branching rules to prevent creating or switching to
     /// issue branches from other issue branches. It follows these rules:
     ///
     /// 1. If already on the target branch, return success (resume scenario)
-<<<<<<< HEAD
-    /// 2. If switching to existing branch, must be from a non-issue branch
-    /// 3. If creating new branch, must be from a non-issue branch
-    /// 4. Source branch must exist and not be an issue branch
-    /// 5. Returns error if branching rules are violated
-    ///
-    /// # Arguments
-    ///
-    /// * `issue_name` - The name of the issue (becomes issue/{issue_name})
-    /// * `source_branch` - Optional source branch. If None, uses current branch
-    ///
-    /// # Returns
-    ///
-    /// Returns a tuple of (branch_name, source_branch) on success
-    pub fn create_work_branch(&self, issue_name: &str, source_branch: Option<&str>) -> Result<(String, String)> {
-        let branch_name = format!("issue/{issue_name}");
-        let current_branch = self.current_branch()?;
-        
-=======
     /// 2. If switching to existing branch, must be on a non-issue branch first
     /// 3. If creating new branch, must be on a non-issue branch
     /// 4. Returns error if branching rules are violated
@@ -167,131 +148,8 @@
         let branch_name = format!("issue/{issue_name}");
         let current_branch = self.current_branch()?;
 
->>>>>>> c37f3e3f
-        // Early return: If we're already on the target issue branch (resume scenario)
-        // For resume, we need to determine what the effective source branch would be
-        if current_branch == branch_name {
-<<<<<<< HEAD
-            let effective_source_branch = match source_branch {
-                Some(branch) => {
-                    // Validate that the provided source branch exists
-                    if !self.branch_exists(branch)? {
-                        return Err(SwissArmyHammerError::Other(format!(
-                            "Source branch '{}' does not exist",
-                            branch
-                        )));
-                    }
-                    
-                    // Validate that the source branch is not an issue branch
-                    if self.is_issue_branch(branch) {
-                        return Err(SwissArmyHammerError::Other(format!(
-                            "Cannot use issue branch '{}' as source branch",
-                            branch
-                        )));
-                    }
-                    
-                    branch.to_string()
-                }
-                None => {
-                    // For resume scenario, we need to assume a reasonable source branch
-                    // since we can't determine it from the current state
-                    self.main_branch()?
-                }
-            };
-            return Ok((branch_name, effective_source_branch));
-        }
-        
-        // Determine the source branch
-        let effective_source_branch = match source_branch {
-            Some(branch) => {
-                // Validate that the provided source branch exists
-                if !self.branch_exists(branch)? {
-                    return Err(SwissArmyHammerError::Other(format!(
-                        "Source branch '{}' does not exist",
-                        branch
-                    )));
-                }
-                
-                // Validate that the source branch is not an issue branch
-                if self.is_issue_branch(branch) {
-                    return Err(SwissArmyHammerError::Other(format!(
-                        "Cannot use issue branch '{}' as source branch",
-                        branch
-                    )));
-                }
-                
-                branch.to_string()
-            }
-            None => {
-                // Use current branch as source, but validate it's not an issue branch
-                if self.is_issue_branch(&current_branch) {
-                    return Err(SwissArmyHammerError::Other(
-                        "Cannot create issue branch from another issue branch. Please switch to a non-issue branch first or specify a valid source branch.".to_string()
-                    ));
-                }
-                current_branch.clone()
-            }
-        };
-
-        // Validate current branch for operations
-        if self.is_issue_branch(&current_branch) {
-            if self.branch_exists(&branch_name)? {
-                return Err(SwissArmyHammerError::Other(
-                    "Cannot switch to issue branch from another issue branch. Please switch to a non-issue branch first.".to_string()
-                ));
-            } else {
-                return Err(SwissArmyHammerError::Other(
-                    "Cannot create new issue branch from another issue branch. Must be on a non-issue branch.".to_string()
-                ));
-            }
-        }
-
-        // Handle existing branch: switch to it
-        if self.branch_exists(&branch_name)? {
-            self.checkout_branch(&branch_name)?;
-            return Ok((branch_name, effective_source_branch));
-        }
-
-        // For new branch creation, we need to be on the source branch
-        if current_branch != effective_source_branch {
-            self.checkout_branch(&effective_source_branch)?;
-        }
-
-        // Handle new branch: create and switch from the source branch
-        self.create_and_checkout_branch(&branch_name)?;
-        Ok((branch_name, effective_source_branch))
-    }
-
-    /// Create and switch to issue work branch (backward compatibility)
-    ///
-    /// This is a convenience method that preserves the original behavior:
-    /// - Must be on a non-issue branch
-    /// - Uses main/master as fallback when not on main/master
-    /// - Returns only the branch name for backward compatibility with existing code.
-    pub fn create_work_branch_simple(&self, issue_name: &str) -> Result<String> {
-        let current_branch = self.current_branch()?;
-        let branch_name = format!("issue/{issue_name}");
-
         // Early return: If we're already on the target issue branch (resume scenario)
         if current_branch == branch_name {
-            return Ok(branch_name);
-        }
-
-        // For backward compatibility, require being on a non-issue branch
-        if self.is_issue_branch(&current_branch) {
-            return Err(SwissArmyHammerError::Other(
-                "Cannot create issue branch from another issue branch. Must be on a non-issue branch.".to_string()
-            ));
-        }
-
-        // For backward compatibility, always try to use main branch as the source
-        // This maintains the original behavior where branches are created from main
-        let main_branch = self.main_branch()?; 
-        
-        // Use the new implementation with explicit main branch
-        let (branch_name, _source_branch) = self.create_work_branch(issue_name, Some(&main_branch))?;
-        Ok(branch_name)
-=======
             // In resume scenario, we need to determine what source branch to return
             let resume_source_branch = match source_branch {
                 Some(source) => {
@@ -366,7 +224,6 @@
         
         self.create_and_checkout_branch(&branch_name)?;
         Ok((branch_name, actual_source_branch))
->>>>>>> c37f3e3f
     }
 
 
@@ -909,15 +766,10 @@
         git_ops.create_work_branch_simple("test_issue").unwrap();
 
         // Try to create the same work branch again (resume scenario) - should succeed
-<<<<<<< HEAD
-        let result = git_ops.create_work_branch_simple("test_issue");
-        assert!(result.is_ok());
-=======
         let result = git_ops.create_work_branch("test_issue");
         if result.is_err() {
             panic!("Expected success but got error: {:?}", result.unwrap_err());
         }
->>>>>>> c37f3e3f
         assert_eq!(result.unwrap(), "issue/test_issue");
 
         // Verify we're still on the same branch
@@ -1006,14 +858,6 @@
 
         let git_ops = GitOperations::with_work_dir(temp_dir.path().to_path_buf()).unwrap();
 
-<<<<<<< HEAD
-        // Try to create work branch - should fail because no main/master branch exists
-        let result = git_ops.create_work_branch_simple("test_issue");
-        assert!(result.is_err());
-
-        let error_msg = result.unwrap_err().to_string();
-        assert!(error_msg.contains("No main or master branch found"));
-=======
         // Try to create work branch - should now succeed even without main/master branch
         // This tests the new flexible branching behavior
         let result = git_ops.create_work_branch("test_issue");
@@ -1023,7 +867,6 @@
         // Verify we're on the new issue branch
         let current_branch = git_ops.current_branch().unwrap();
         assert_eq!(current_branch, "issue/test_issue");
->>>>>>> c37f3e3f
     }
 
     #[test]
@@ -1083,54 +926,6 @@
         assert_eq!(current_branch, "issue/test_issue_from_feature");
     }
 
-<<<<<<< HEAD
-    #[test]
-    fn test_create_work_branch_with_explicit_source_branch() {
-        let temp_dir = create_test_git_repo().unwrap();
-        let git_ops = GitOperations::with_work_dir(temp_dir.path().to_path_buf()).unwrap();
-
-        // Create and switch to a feature branch
-        Command::new("git")
-            .current_dir(temp_dir.path())
-            .args(["checkout", "-b", "feature/new-feature"])
-            .output()
-            .unwrap();
-
-        // Switch back to main
-        git_ops.checkout_branch("main").unwrap();
-
-        // Create issue branch with explicit source branch
-        let (branch_name, source_branch) = git_ops
-            .create_work_branch("test_issue", Some("feature/new-feature"))
-            .unwrap();
-        assert_eq!(branch_name, "issue/test_issue");
-        assert_eq!(source_branch, "feature/new-feature");
-
-        // Verify we're on the new issue branch
-        let current_branch = git_ops.current_branch().unwrap();
-        assert_eq!(current_branch, "issue/test_issue");
-    }
-
-    #[test]
-    fn test_create_work_branch_with_nonexistent_source_branch() {
-        let temp_dir = create_test_git_repo().unwrap();
-        let git_ops = GitOperations::with_work_dir(temp_dir.path().to_path_buf()).unwrap();
-
-        // Try to create work branch with non-existent source
-        let result = git_ops.create_work_branch("test_issue", Some("nonexistent-branch"));
-        assert!(result.is_err());
-        let error = result.unwrap_err();
-        assert!(error.to_string().contains("Source branch 'nonexistent-branch' does not exist"));
-    }
-
-    #[test]
-    fn test_create_work_branch_with_issue_branch_as_source() {
-        let temp_dir = create_test_git_repo().unwrap();
-        let git_ops = GitOperations::with_work_dir(temp_dir.path().to_path_buf()).unwrap();
-
-        // Create first issue branch
-        git_ops.create_work_branch("issue_001", None).unwrap();
-=======
     // Tests for the new create_work_branch_with_source method
 
     #[test]
@@ -1219,124 +1014,10 @@
         
         // Create an issue branch first
         git_ops.create_work_branch("first_issue").unwrap();
->>>>>>> c37f3e3f
 
         // Switch back to main
         git_ops.checkout_branch("main").unwrap();
 
-<<<<<<< HEAD
-        // Try to create work branch with issue branch as source - should fail
-        let result = git_ops.create_work_branch("test_issue", Some("issue/issue_001"));
-        assert!(result.is_err());
-        let error = result.unwrap_err();
-        assert!(error.to_string().contains("Cannot use issue branch 'issue/issue_001' as source branch"));
-    }
-
-    #[test]
-    fn test_merge_issue_branch_with_explicit_source() {
-        let temp_dir = create_test_git_repo().unwrap();
-        let git_ops = GitOperations::with_work_dir(temp_dir.path().to_path_buf()).unwrap();
-
-        // Create feature branch
-        Command::new("git")
-            .current_dir(temp_dir.path())
-            .args(["checkout", "-b", "feature/new-feature"])
-            .output()
-            .unwrap();
-
-        // Create issue branch from feature branch
-        git_ops
-            .create_work_branch("test_issue", Some("feature/new-feature"))
-            .unwrap();
-
-        // Make a change on the issue branch
-        fs::write(temp_dir.path().join("test.txt"), "test content").unwrap();
-        Command::new("git")
-            .current_dir(temp_dir.path())
-            .args(["add", "test.txt"])
-            .output()
-            .unwrap();
-        Command::new("git")
-            .current_dir(temp_dir.path())
-            .args(["commit", "-m", "Add test file"])
-            .output()
-            .unwrap();
-
-        // Merge back to feature branch
-        git_ops
-            .merge_issue_branch("test_issue", Some("feature/new-feature"))
-            .unwrap();
-
-        // Verify we're on feature branch
-        let current_branch = git_ops.current_branch().unwrap();
-        assert_eq!(current_branch, "feature/new-feature");
-
-        // Verify the file exists (merge was successful)
-        assert!(temp_dir.path().join("test.txt").exists());
-    }
-
-    #[test]
-    fn test_merge_issue_branch_with_nonexistent_source() {
-        let temp_dir = create_test_git_repo().unwrap();
-        let git_ops = GitOperations::with_work_dir(temp_dir.path().to_path_buf()).unwrap();
-
-        // Create issue branch
-        git_ops.create_work_branch("test_issue", None).unwrap();
-
-        // Try to merge to non-existent branch
-        let result = git_ops.merge_issue_branch("test_issue", Some("nonexistent-branch"));
-        assert!(result.is_err());
-        let error = result.unwrap_err();
-        assert!(error.to_string().contains("Source branch 'nonexistent-branch' does not exist"));
-    }
-
-    #[test]
-    fn test_merge_issue_branch_with_issue_branch_as_target() {
-        let temp_dir = create_test_git_repo().unwrap();
-        let git_ops = GitOperations::with_work_dir(temp_dir.path().to_path_buf()).unwrap();
-
-        // Create two issue branches
-        git_ops.create_work_branch("issue_001", None).unwrap();
-        git_ops.checkout_branch("main").unwrap();
-        git_ops.create_work_branch("issue_002", None).unwrap();
-
-        // Try to merge one issue branch to another - should fail
-        let result = git_ops.merge_issue_branch("issue_002", Some("issue/issue_001"));
-        assert!(result.is_err());
-        let error = result.unwrap_err();
-        assert!(error.to_string().contains("Cannot merge to issue branch 'issue/issue_001'"));
-    }
-
-    #[test]
-    fn test_backward_compatibility_methods() {
-        let temp_dir = create_test_git_repo().unwrap();
-        let git_ops = GitOperations::with_work_dir(temp_dir.path().to_path_buf()).unwrap();
-
-        // Test create_work_branch_simple
-        let branch_name = git_ops.create_work_branch_simple("test_issue").unwrap();
-        assert_eq!(branch_name, "issue/test_issue");
-
-        // Make a change
-        fs::write(temp_dir.path().join("test.txt"), "test content").unwrap();
-        Command::new("git")
-            .current_dir(temp_dir.path())
-            .args(["add", "test.txt"])
-            .output()
-            .unwrap();
-        Command::new("git")
-            .current_dir(temp_dir.path())
-            .args(["commit", "-m", "Add test file"])
-            .output()
-            .unwrap();
-
-        // Test merge_issue_branch_simple
-        git_ops.merge_issue_branch_simple("test_issue").unwrap();
-
-        // Should be on main branch
-        let main_branch = git_ops.main_branch().unwrap();
-        let current_branch = git_ops.current_branch().unwrap();
-        assert_eq!(current_branch, main_branch);
-=======
         // Try to create another issue branch using the first issue branch as source
         let result = git_ops.create_work_branch_with_source("second_issue", Some("issue/first_issue"));
         assert!(result.is_err());
@@ -1419,6 +1100,37 @@
     }
 
     #[test]
+    fn test_backward_compatibility_methods() {
+        let temp_dir = create_test_git_repo().unwrap();
+        let git_ops = GitOperations::with_work_dir(temp_dir.path().to_path_buf()).unwrap();
+
+        // Test create_work_branch_simple
+        let branch_name = git_ops.create_work_branch_simple("test_issue").unwrap();
+        assert_eq!(branch_name, "issue/test_issue");
+
+        // Make a change
+        fs::write(temp_dir.path().join("test.txt"), "test content").unwrap();
+        Command::new("git")
+            .current_dir(temp_dir.path())
+            .args(["add", "test.txt"])
+            .output()
+            .unwrap();
+        Command::new("git")
+            .current_dir(temp_dir.path())
+            .args(["commit", "-m", "Add test file"])
+            .output()
+            .unwrap();
+
+        // Test merge_issue_branch_simple
+        git_ops.merge_issue_branch_simple("test_issue").unwrap();
+
+        // Should be on main branch
+        let main_branch = git_ops.main_branch().unwrap();
+        let current_branch = git_ops.current_branch().unwrap();
+        assert_eq!(current_branch, main_branch);
+    }
+
+    #[test]
     fn test_create_work_branch_backwards_compatibility() {
         let temp_dir = create_test_git_repo().unwrap();
         let git_ops = GitOperations::with_work_dir(temp_dir.path().to_path_buf()).unwrap();
@@ -1445,6 +1157,5 @@
         let result = git_ops.create_work_branch("main_issue");
         assert!(result.is_ok());
         assert_eq!(result.unwrap(), "issue/main_issue");
->>>>>>> c37f3e3f
     }
 }