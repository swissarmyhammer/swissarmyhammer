--- conflicted
+++ resolved
@@ -24,15 +24,8 @@
             }
         }
         AgentExecutorType::LlamaAgent => {
-<<<<<<< HEAD
-            // Temporarily disabled due to llama-cpp build issues
-            Err(ActionError::ExecutionError(
-                "LlamaAgent executor is temporarily disabled due to build issues".to_string(),
-            ))
-=======
             // Validate LlamaAgent configuration and availability
             validate_llama_agent_configuration().await
->>>>>>> a80602b5
         }
     }
 }
