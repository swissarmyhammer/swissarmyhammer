--- conflicted
+++ resolved
@@ -80,61 +80,6 @@
 ];
 
 /// Comprehensive integration test for sah serve MCP tools
-<<<<<<< HEAD
-=======
-#[tokio::test]
-
-async fn test_sah_serve_tools_integration() -> Result<(), Box<dyn std::error::Error>> {
-    // Build the binary once if it doesn't exist
-    let binary_path = ensure_binary_built()?;
-
-    // Start the MCP server process using pre-built binary
-    let child = Command::new(&binary_path)
-        .args(["serve"])
-        .stdin(Stdio::piped())
-        .stdout(Stdio::piped())
-        .stderr(Stdio::piped())
-        .spawn()
-        .expect("Failed to start MCP server");
-
-    let mut child = ProcessGuard(child);
-
-    // Wait for server initialization (much faster without compilation)
-    wait_for_server_ready(&mut child, Duration::from_secs(10))?;
-
-    let mut stdin = child.0.stdin.take().expect("Failed to get stdin");
-    let stdout = child.0.stdout.take().expect("Failed to get stdout");
-    let stderr = child.0.stderr.take().expect("Failed to get stderr");
-    let mut reader = BufReader::new(stdout);
-
-    // Spawn stderr reader for debugging
-    std::thread::spawn(move || {
-        let stderr_reader = BufReader::new(stderr);
-        for line in stderr_reader.lines().map_while(Result::ok) {
-            eprintln!("SERVER STDERR: {line}");
-        }
-    });
-
-    // Step 1: Initialize the MCP connection
-    let init_response = initialize_mcp_connection(&mut stdin, &mut reader).await?;
-
-    // Validate server capabilities
-    validate_server_capabilities(&init_response);
-
-    // Step 2: Send initialized notification
-    send_initialized_notification(&mut stdin)?;
-
-    // Step 3: List all tools and validate they are present
-    let tools = list_and_validate_tools(&mut stdin, &mut reader).await?;
-
-    // Step 4: Test tool execution for key tools
-    test_tool_executions(&mut stdin, &mut reader, &tools).await?;
-
-    println!("✅ Comprehensive sah serve integration test passed!");
-    Ok(())
-}
-
->>>>>>> a80602b5
 /// Initialize MCP connection and return the initialize response
 #[allow(dead_code)]
 async fn initialize_mcp_connection(
@@ -458,152 +403,4 @@
 
     let response: Value = serde_json::from_str(line.trim())?;
     Ok(response)
-<<<<<<< HEAD
-=======
-}
-
-/// Ensure the SAH binary is built and return its path
-fn ensure_binary_built() -> Result<PathBuf, Box<dyn std::error::Error>> {
-    // Get the target directory
-    let output = Command::new("cargo")
-        .args(["metadata", "--format-version", "1"])
-        .output()
-        .expect("Failed to get cargo metadata");
-
-    let metadata: serde_json::Value = serde_json::from_slice(&output.stdout)?;
-    let target_dir = metadata["target_directory"]
-        .as_str()
-        .ok_or("Failed to get target directory")?;
-
-    let binary_path = PathBuf::from(target_dir).join("debug").join("sah");
-
-    // Check if binary exists and is recent
-    if !binary_path.exists() {
-        println!("Building SAH binary for tests...");
-        let output = Command::new("cargo")
-            .args(["build", "--bin", "sah"])
-            .output()
-            .expect("Failed to build SAH binary");
-
-        if !output.status.success() {
-            return Err(format!(
-                "Failed to build SAH binary: {}",
-                String::from_utf8_lossy(&output.stderr)
-            )
-            .into());
-        }
-        println!("✅ SAH binary built successfully");
-    }
-
-    Ok(binary_path)
-}
-
-/// Test that validates the server properly shuts down
-#[tokio::test]
-
-async fn test_sah_serve_shutdown() {
-    // Build the binary once if it doesn't exist
-    let binary_path = ensure_binary_built().expect("Failed to ensure binary is built");
-
-    // Start server
-    let child = Command::new(&binary_path)
-        .args(["serve"])
-        .stdin(Stdio::piped())
-        .stdout(Stdio::piped())
-        .stderr(Stdio::piped())
-        .spawn()
-        .expect("Failed to start MCP server");
-
-    let mut child = ProcessGuard(child);
-
-    // Give server time to start
-    std::thread::sleep(Duration::from_millis(1000));
-
-    // Try to terminate gracefully
-    drop(child.0.stdin.take()); // Close stdin to signal shutdown
-
-    // Server should shutdown within reasonable time
-    let start_time = std::time::Instant::now();
-    while start_time.elapsed() < Duration::from_secs(5) {
-        match child.0.try_wait() {
-            Ok(Some(_)) => {
-                println!("✅ Server shut down gracefully");
-                return;
-            }
-            Ok(None) => {
-                // Still running
-                std::thread::sleep(Duration::from_millis(100));
-            }
-            Err(e) => {
-                panic!("Error checking server status: {}", e);
-            }
-        }
-    }
-
-    // If we get here, server didn't shut down gracefully
-    println!("⚠️  Server did not shut down gracefully, force killing");
-}
-
-/// Test that validates server can handle multiple concurrent connections
-
-#[tokio::test]
-async fn test_sah_serve_concurrent_requests() {
-    // This test validates that the server can handle multiple requests properly
-    // Note: Since we're using stdio, we can't truly test concurrent connections,
-    // but we can test rapid sequential requests
-
-    let binary_path = ensure_binary_built().expect("Failed to ensure binary is built");
-
-    let child = Command::new(&binary_path)
-        .args(["serve"])
-        .stdin(Stdio::piped())
-        .stdout(Stdio::piped())
-        .stderr(Stdio::piped())
-        .spawn()
-        .expect("Failed to start MCP server");
-
-    let mut child = ProcessGuard(child);
-    std::thread::sleep(Duration::from_millis(500));
-
-    let mut stdin = child.0.stdin.take().expect("Failed to get stdin");
-    let stdout = child.0.stdout.take().expect("Failed to get stdout");
-    let stderr = child.0.stderr.take().expect("Failed to get stderr");
-    let mut reader = BufReader::new(stdout);
-
-    // Spawn stderr reader
-    std::thread::spawn(move || {
-        let stderr_reader = BufReader::new(stderr);
-        for line in stderr_reader.lines().map_while(Result::ok) {
-            eprintln!("CONCURRENT SERVER: {line}");
-        }
-    });
-
-    // Initialize connection
-    let _ = initialize_mcp_connection(&mut stdin, &mut reader).await;
-    let _ = send_initialized_notification(&mut stdin);
-
-    // Send multiple rapid requests
-    for i in 10..15 {
-        let request = json!({
-            "jsonrpc": "2.0",
-            "id": i,
-            "method": "tools/list"
-        });
-
-        let _ = send_mcp_request(&mut stdin, &request);
-
-        let response = timeout(Duration::from_secs(5), async {
-            read_mcp_response(&mut reader)
-        })
-        .await
-        .unwrap_or_else(|_| panic!("Timeout on request {}", i))
-        .unwrap_or_else(|_| panic!("Failed to read response for request {}", i));
-
-        assert_eq!(response["jsonrpc"], "2.0");
-        assert_eq!(response["id"], i);
-        assert!(response["result"]["tools"].is_array());
-    }
-
-    println!("✅ Server handled multiple rapid requests successfully");
->>>>>>> a80602b5
 }