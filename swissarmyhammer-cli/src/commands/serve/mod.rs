//! Serve command implementation
//!
//! Starts the SwissArmyHammer MCP (Model Context Protocol) server for AI tool integration.
//!
//! This module provides the serve command which starts an MCP server that exposes
//! SwissArmyHammer tools and capabilities through the Model Context Protocol.
//! This enables integration with AI applications like Claude Code.
//!
//! # Features
//!
//! - Tool integration through MCP protocol
//! - Stdio transport for client communication
//! - Graceful shutdown handling
//! - Comprehensive logging and error handling
//! - Integration with SwissArmyHammer tool ecosystem

use crate::context::CliContext;
use crate::exit_codes::{EXIT_ERROR, EXIT_SUCCESS, EXIT_WARNING};

pub mod display;

/// Help text for the serve command
#[cfg(test)]
pub const DESCRIPTION: &str = include_str!("description.md");

/// Handle the serve command
///
/// Starts the MCP server with stdio or HTTP transport based on subcommands.
/// The server runs in blocking mode until the client disconnects or an error occurs.
///
/// # Arguments
///
/// * `matches` - Command line arguments for serve command and subcommands
/// * `cli_context` - CLI context with configuration and global arguments
///
/// # Returns
///
/// Returns an exit code:
/// - 0: Server started and stopped successfully
/// - 1: Server encountered warnings or stopped unexpectedly
/// - 2: Server failed to start or encountered critical errors
pub async fn handle_command(matches: &clap::ArgMatches, cli_context: &CliContext) -> i32 {
    // Check for HTTP subcommand
    match matches.subcommand() {
        Some(("http", http_matches)) => handle_http_serve(http_matches, cli_context).await,
        None => {
            // Default to stdio mode (existing behavior)
            handle_stdio_serve(cli_context).await
        }
        Some((unknown, _)) => {
            eprintln!("Unknown serve subcommand: {}", unknown);
            EXIT_ERROR
        }
    }
}

<<<<<<< HEAD
/// Handle HTTP serve mode
async fn handle_http_serve(matches: &clap::ArgMatches, cli_context: &CliContext) -> i32 {
=======
/// Handle HTTP serve mode using unified MCP server
async fn handle_http_serve(matches: &clap::ArgMatches) -> i32 {
>>>>>>> a80602b5
    use crate::signal_handler::wait_for_shutdown;
    use swissarmyhammer_tools::mcp::{start_mcp_server, McpServerMode};

    // Parse port and host arguments from CLI
    let port: u16 = matches.get_one::<u16>("port").copied().unwrap_or(8000);
    let host = matches
        .get_one::<String>("host")
        .map(|s| s.as_str())
        .unwrap_or("127.0.0.1");

    // Note: unified server currently only supports 127.0.0.1, host parameter ignored for now
    if host != "127.0.0.1" {
        eprintln!(
            "Warning: Custom host '{}' not yet supported by unified server, using 127.0.0.1",
            host
        );
    }

<<<<<<< HEAD
    // Display starting status
    display_server_status(
        cli_context,
        "HTTP",
        "Starting",
        &bind_addr,
        Some(port),
        0,
        &format!("Starting SwissArmyHammer MCP server on {}", bind_addr),
    );
=======
    let mode = McpServerMode::Http {
        port: if port == 0 { None } else { Some(port) },
    };
>>>>>>> a80602b5

    println!(
        "Starting SwissArmyHammer MCP server on 127.0.0.1:{}",
        if port == 0 {
            "random port".to_string()
        } else {
            port.to_string()
        }
    );

    let mut server_handle = match start_mcp_server(mode, None).await {
        Ok(handle) => {
<<<<<<< HEAD
            let actual_port = handle.port();
            let running_message = if port == 0 {
                format!("✅ MCP HTTP server running on {} (bound to random port: {}). 💡 Use Ctrl+C to stop.", handle.url(), actual_port)
            } else {
                format!(
                    "✅ MCP HTTP server running on {}. 💡 Use Ctrl+C to stop.",
                    handle.url()
                )
            };

            display_server_status(
                cli_context,
                "HTTP",
                "Running",
                handle.url(),
                Some(actual_port),
                0, // Will be updated when we use CliContext for prompt library
                &running_message,
            );
            handle
        }
        Err(e) => {
            tracing::error!("Failed to start HTTP MCP server: {}", e);
            display_server_status(
                cli_context,
                "HTTP",
                "Error",
                &bind_addr,
                Some(port),
                0,
                &format!("Failed to start HTTP MCP server: {}", e),
            );
=======
            println!("✅ MCP HTTP server running on {}", handle.url());
            println!("💡 Use Ctrl+C to stop the server");
            if let Some(actual_port) = handle.port() {
                if port == 0 {
                    println!("📍 Server bound to random port: {}", actual_port);
                }
            }
            handle
        }
        Err(e) => {
            tracing::error!("Failed to start unified HTTP MCP server: {}", e);
            eprintln!("Failed to start unified HTTP MCP server: {}", e);
>>>>>>> a80602b5
            return EXIT_ERROR;
        }
    };

    // Wait for shutdown signal
    wait_for_shutdown().await;

    display_server_status(
        cli_context,
        "HTTP",
        "Stopping",
        server_handle.url(),
        Some(server_handle.port()),
        0,
        "🛑 Shutting down server...",
    );

    if let Err(e) = server_handle.shutdown().await {
        tracing::error!("Failed to shutdown server gracefully: {}", e);
        display_server_status(
            cli_context,
            "HTTP",
            "Error",
            server_handle.url(),
            Some(server_handle.port()),
            0,
            &format!("Warning: Server shutdown error: {}", e),
        );
        return EXIT_WARNING;
    }

    display_server_status(
        cli_context,
        "HTTP",
        "Stopped",
        "-",
        None,
        0,
        "✅ Server stopped",
    );

    EXIT_SUCCESS
}

<<<<<<< HEAD
/// Handle stdio serve mode (existing behavior)
async fn handle_stdio_serve(cli_context: &CliContext) -> i32 {
    use rmcp::serve_server;
    use rmcp::transport::io::stdio;
    use swissarmyhammer_tools::McpServer;

    tracing::debug!("Starting MCP server in stdio mode");

    // Get prompt library from CliContext
    let library = match cli_context.get_prompt_library() {
        Ok(lib) => lib,
        Err(e) => {
            tracing::error!("Failed to load prompts: {}", e);
            display_server_status(
                cli_context,
                "Stdio",
                "Error",
                "stdio",
                None,
                0,
                &format!("Failed to load prompts: {}", e),
            );
            return EXIT_ERROR;
        }
    };

    let prompt_count = library.list().map(|p| p.len()).unwrap_or(0);
    tracing::debug!("Loaded {} prompts for MCP server", prompt_count);

    // Display starting status for stdio mode (only in verbose mode)
    if cli_context.verbose {
        display_server_status(
            cli_context,
            "Stdio",
            "Starting",
            "stdio",
            None,
            prompt_count,
            "Starting MCP server in stdio mode",
        );
    }

    let server = match McpServer::new(library).await {
        Ok(server) => server,
        Err(e) => {
            tracing::error!("Failed to create MCP server: {}", e);
            eprintln!("Failed to create MCP server: {}", e);
            return EXIT_ERROR;
        }
    };
=======
/// Handle stdio serve mode using unified MCP server
async fn handle_stdio_serve() -> i32 {
    use crate::signal_handler::wait_for_shutdown;
    use swissarmyhammer_tools::mcp::{start_mcp_server, McpServerMode};
>>>>>>> a80602b5

    tracing::debug!("Starting unified MCP server in stdio mode");

    let mode = McpServerMode::Stdio;

    // Start the stdio server (runs in background)
    let mut server_handle = match start_mcp_server(mode, None).await {
        Ok(handle) => {
            tracing::info!("MCP stdio server started successfully");
            handle
        }
        Err(e) => {
            tracing::error!("Failed to start unified stdio MCP server: {}", e);
            eprintln!("Failed to start unified stdio MCP server: {}", e);
            return EXIT_ERROR;
        }
    };

    // Wait for shutdown signal or server completion
    wait_for_shutdown().await;

    // Shutdown server gracefully
    if let Err(e) = server_handle.shutdown().await {
        tracing::error!("Failed to shutdown server gracefully: {}", e);
        return EXIT_WARNING;
    }

    tracing::info!("MCP stdio server completed successfully");
    EXIT_SUCCESS
}

/// Helper function to display server status based on verbose flag
fn display_server_status(
    cli_context: &CliContext,
    server_type: &str,
    status: &str,
    address: &str,
    port: Option<u16>,
    prompt_count: usize,
    message: &str,
) {
    if cli_context.verbose {
        let health_url = port.map(|p| {
            format!(
                "http://{}:{}/health",
                address.split(':').next().unwrap_or("127.0.0.1"),
                p
            )
        });

        let verbose_status = vec![display::VerboseServerStatus::new(
            server_type.to_string(),
            status.to_string(),
            address.to_string(),
            port,
            health_url,
            prompt_count,
            message.to_string(),
        )];

        if let Err(e) = cli_context.display(verbose_status) {
            eprintln!("Failed to display status: {}", e);
        }
    } else {
        let basic_status = vec![display::ServerStatus::new(
            server_type.to_string(),
            status.to_string(),
            address.to_string(),
            message.to_string(),
        )];

        if let Err(e) = cli_context.display(basic_status) {
            eprintln!("Failed to display status: {}", e);
        }
    }
}

#[cfg(test)]
mod tests {
    use super::*;
    use clap::{Arg, Command};

    #[test]
    fn test_description_content() {
        assert!(DESCRIPTION.contains("Serve Command"));
        assert!(DESCRIPTION.contains("MCP server"));
        assert!(
            DESCRIPTION.len() > 100,
            "Description should be comprehensive"
        );
    }

    #[tokio::test]
    async fn test_handle_command_signature() {
        use crate::cli::OutputFormat;
        use crate::context::CliContext;

        // This test just verifies that the function signature matches expected pattern
        let app = Command::new("test").arg(Arg::new("test").long("test"));
        let matches = app.try_get_matches_from(vec!["test"]).unwrap();

        // Create a test CliContext
        let template_context = swissarmyhammer_config::TemplateContext::new();
        let cli_context = CliContext::new(
            template_context,
            OutputFormat::Table,
            None,
            false,
            false,
            false,
            matches.clone(),
        )
        .await
        .expect("Failed to create CliContext");

        // We can verify the signature compiles and matches expected pattern
        let _result: std::pin::Pin<Box<dyn std::future::Future<Output = i32>>> =
            Box::pin(handle_command(&matches, &cli_context));
    }
}<|MERGE_RESOLUTION|>--- conflicted
+++ resolved
@@ -54,13 +54,8 @@
     }
 }
 
-<<<<<<< HEAD
 /// Handle HTTP serve mode
 async fn handle_http_serve(matches: &clap::ArgMatches, cli_context: &CliContext) -> i32 {
-=======
-/// Handle HTTP serve mode using unified MCP server
-async fn handle_http_serve(matches: &clap::ArgMatches) -> i32 {
->>>>>>> a80602b5
     use crate::signal_handler::wait_for_shutdown;
     use swissarmyhammer_tools::mcp::{start_mcp_server, McpServerMode};
 
@@ -71,6 +66,9 @@
         .map(|s| s.as_str())
         .unwrap_or("127.0.0.1");
 
+    let bind_addr = format!("{}:{}", host, port);
+    let mode = McpServerMode::Http { port: Some(port) };
+
     // Note: unified server currently only supports 127.0.0.1, host parameter ignored for now
     if host != "127.0.0.1" {
         eprintln!(
@@ -79,7 +77,6 @@
         );
     }
 
-<<<<<<< HEAD
     // Display starting status
     display_server_status(
         cli_context,
@@ -90,11 +87,6 @@
         0,
         &format!("Starting SwissArmyHammer MCP server on {}", bind_addr),
     );
-=======
-    let mode = McpServerMode::Http {
-        port: if port == 0 { None } else { Some(port) },
-    };
->>>>>>> a80602b5
 
     println!(
         "Starting SwissArmyHammer MCP server on 127.0.0.1:{}",
@@ -107,8 +99,7 @@
 
     let mut server_handle = match start_mcp_server(mode, None).await {
         Ok(handle) => {
-<<<<<<< HEAD
-            let actual_port = handle.port();
+            let actual_port = handle.port().unwrap_or(port);
             let running_message = if port == 0 {
                 format!("✅ MCP HTTP server running on {} (bound to random port: {}). 💡 Use Ctrl+C to stop.", handle.url(), actual_port)
             } else {
@@ -140,20 +131,6 @@
                 0,
                 &format!("Failed to start HTTP MCP server: {}", e),
             );
-=======
-            println!("✅ MCP HTTP server running on {}", handle.url());
-            println!("💡 Use Ctrl+C to stop the server");
-            if let Some(actual_port) = handle.port() {
-                if port == 0 {
-                    println!("📍 Server bound to random port: {}", actual_port);
-                }
-            }
-            handle
-        }
-        Err(e) => {
-            tracing::error!("Failed to start unified HTTP MCP server: {}", e);
-            eprintln!("Failed to start unified HTTP MCP server: {}", e);
->>>>>>> a80602b5
             return EXIT_ERROR;
         }
     };
@@ -166,7 +143,7 @@
         "HTTP",
         "Stopping",
         server_handle.url(),
-        Some(server_handle.port()),
+        server_handle.port(),
         0,
         "🛑 Shutting down server...",
     );
@@ -178,7 +155,7 @@
             "HTTP",
             "Error",
             server_handle.url(),
-            Some(server_handle.port()),
+            server_handle.port(),
             0,
             &format!("Warning: Server shutdown error: {}", e),
         );
@@ -198,14 +175,12 @@
     EXIT_SUCCESS
 }
 
-<<<<<<< HEAD
 /// Handle stdio serve mode (existing behavior)
 async fn handle_stdio_serve(cli_context: &CliContext) -> i32 {
-    use rmcp::serve_server;
-    use rmcp::transport::io::stdio;
+    use crate::signal_handler::wait_for_shutdown;
     use swissarmyhammer_tools::McpServer;
 
-    tracing::debug!("Starting MCP server in stdio mode");
+    tracing::debug!("Starting unified MCP server in stdio mode");
 
     // Get prompt library from CliContext
     let library = match cli_context.get_prompt_library() {
@@ -241,31 +216,8 @@
         );
     }
 
-    let server = match McpServer::new(library).await {
+    let _server = match McpServer::new(library).await {
         Ok(server) => server,
-        Err(e) => {
-            tracing::error!("Failed to create MCP server: {}", e);
-            eprintln!("Failed to create MCP server: {}", e);
-            return EXIT_ERROR;
-        }
-    };
-=======
-/// Handle stdio serve mode using unified MCP server
-async fn handle_stdio_serve() -> i32 {
-    use crate::signal_handler::wait_for_shutdown;
-    use swissarmyhammer_tools::mcp::{start_mcp_server, McpServerMode};
->>>>>>> a80602b5
-
-    tracing::debug!("Starting unified MCP server in stdio mode");
-
-    let mode = McpServerMode::Stdio;
-
-    // Start the stdio server (runs in background)
-    let mut server_handle = match start_mcp_server(mode, None).await {
-        Ok(handle) => {
-            tracing::info!("MCP stdio server started successfully");
-            handle
-        }
         Err(e) => {
             tracing::error!("Failed to start unified stdio MCP server: {}", e);
             eprintln!("Failed to start unified stdio MCP server: {}", e);
@@ -276,11 +228,7 @@
     // Wait for shutdown signal or server completion
     wait_for_shutdown().await;
 
-    // Shutdown server gracefully
-    if let Err(e) = server_handle.shutdown().await {
-        tracing::error!("Failed to shutdown server gracefully: {}", e);
-        return EXIT_WARNING;
-    }
+    // Note: stdio server doesn't need explicit shutdown like HTTP server
 
     tracing::info!("MCP stdio server completed successfully");
     EXIT_SUCCESS
